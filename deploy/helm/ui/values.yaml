image:
  repository: quay.io/ecosystem-appeng/aiobs-metrics-ui
<<<<<<< HEAD
  tag: 0.15.6
=======
  tag: 0.15.7
>>>>>>> e8e02644
  pullPolicy: IfNotPresent

service:
  type: ClusterIP
  port: 8501

env:
  PROMETHEUS_URL: "https://thanos-querier.openshift-monitoring.svc.cluster.local:9091"
  LLM_URL: "http://llm-service:8012"
  LLAMA_STACK_URL: "http://llamastack:8321/v1/openai/v1"
  LLM_API_TOKEN: ""
  PYTHON_LOG_LEVEL: "INFO"
  KORREL8R_ENABLED: "false"
  
# Configurable MCP server service name and port - can be overridden
mcpServer:
  serviceName: "mcp-server-svc"  # Should match the MCP server release name + "-svc"
  port: 8085<|MERGE_RESOLUTION|>--- conflicted
+++ resolved
@@ -1,10 +1,6 @@
 image:
   repository: quay.io/ecosystem-appeng/aiobs-metrics-ui
-<<<<<<< HEAD
-  tag: 0.15.6
-=======
   tag: 0.15.7
->>>>>>> e8e02644
   pullPolicy: IfNotPresent
 
 service:
