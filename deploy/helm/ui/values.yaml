--- conflicted
+++ resolved
@@ -1,11 +1,6 @@
 image:
-<<<<<<< HEAD
   repository: quay.io/ecosystem-appeng/aiobs-metrics-ui
   tag: 0.3.6
-=======
-  repository: "overridden-by-makefile"
-  tag: 0.0.2
->>>>>>> c7ab37d3
   pullPolicy: IfNotPresent
 
 service:
@@ -24,4 +19,4 @@
 # Configurable MCP server service name and port - can be overridden
 mcpServer:
   serviceName: "mcp-server-svc"  # Should match the MCP server release name + "-svc"
-  port: 8085+  port: 8085
