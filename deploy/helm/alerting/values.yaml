--- conflicted
+++ resolved
@@ -1,11 +1,6 @@
 image:
-<<<<<<< HEAD
   repository: quay.io/ecosystem-appeng/aiobs-metrics-alerting
   tag: 0.3.6
-=======
-  repository: "overridden-by-makefile"
-  tag: 0.0.2
->>>>>>> c7ab37d3
   pullPolicy: IfNotPresent
 
 schedule: "*/1 * * * *" # cron job scheduled every minute
