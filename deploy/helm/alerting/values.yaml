--- conflicted
+++ resolved
@@ -1,10 +1,6 @@
 image:
   repository: quay.io/sgahlot/aiobs-metrics-alerting
-<<<<<<< HEAD
-  tag: 0.2.0
-=======
   tag: 1.0.0
->>>>>>> 08a238a8
   pullPolicy: IfNotPresent
 
 schedule: "*/1 * * * *" # cron job scheduled every minute
