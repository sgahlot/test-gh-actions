--- conflicted
+++ resolved
@@ -2,11 +2,7 @@
 
 image:
   repository: quay.io/sgahlot/aiobs-metrics-api
-<<<<<<< HEAD
-  tag: 0.2.0
-=======
   tag: 1.0.0
->>>>>>> 08a238a8
 
 service:
   type: ClusterIP
